
import os
from groq import Groq
from dotenv import load_dotenv
import json
from typing import Dict, Any, List, Optional
from sqlalchemy.orm import Session
from app.database import UsagePattern
import logging
from datetime import datetime

# Import our new utility modules
from app.utils.strategy_analyzer import determine_strategy
from app.utils.insight_generator import generate_insights
from app.utils.actionable_generator import generate_actionables, is_information_request, ACTIONABLE_TYPES

# Import new prompt system
from app.prompts.query_processor import QueryProcessor

# Configure logging
logging.basicConfig(
    level=logging.DEBUG,
    format='%(asctime)s - %(name)s - %(levelname)s - %(message)s'
)
logger = logging.getLogger('powerguard_llm')

# Retry configuration
MAX_RETRIES = 5
INITIAL_RETRY_DELAY = 2
MAX_RETRY_DELAY = 120

load_dotenv()

# Initialize Groq client
groq_client = Groq(api_key=os.getenv("GROQ_API_KEY"))

def get_historical_patterns(db: Session, device_id: str) -> Dict[str, str]:
    """Fetch historical usage patterns for a device from the database"""
    logger.debug(f"[PowerGuard] Fetching historical patterns for device: {device_id}")
    
    # Query patterns for this specific device only
    patterns = db.query(UsagePattern).filter(
        UsagePattern.deviceId == device_id
    ).order_by(UsagePattern.timestamp.desc()).all()
    
    # Group patterns by package name, taking the most recent pattern for each package
    result = {}
    for pattern in patterns:
        if pattern.packageName not in result:
            result[pattern.packageName] = pattern.pattern
    
    logger.debug(f"[PowerGuard] Found {len(result)} historical patterns for device {device_id}")
    return result

def analyze_device_data(device_data: Dict[str, Any], db: Session) -> Dict[str, Any]:
    """Process device data through new AI prompt system and get optimization recommendations"""
    logger.info(f"[PowerGuard] Analyzing device data for device: {device_data.get('deviceId', 'unknown')}")
    
    # Extract prompt if present
    prompt = device_data.get("prompt", "").strip() if device_data.get("prompt") is not None else ""
    
    # If prompt is provided, use new query processing system
    if prompt:
        return analyze_with_new_prompt_system(device_data, db, prompt)
    else:
        # Fallback to original system for backward compatibility
        return analyze_with_legacy_system(device_data, db)

def analyze_with_new_prompt_system(device_data: Dict[str, Any], db: Session, prompt: str) -> Dict[str, Any]:
    """Analyze using the new Android app-style prompt system"""
    logger.info(f"[PowerGuard] Using new prompt system for query: '{prompt}'")
    
    try:
        # Get historical patterns for pattern analysis
        device_id = device_data.get('deviceId', '')
        historical_patterns = get_historical_patterns(db, device_id) if device_id else {}
        past_usage_patterns_text = format_historical_patterns(historical_patterns)
        
        # Initialize query processor
        query_processor = QueryProcessor(groq_client)
        
        # Process the query using new system
        analysis_result = query_processor.process_query(
            user_query=prompt,
            device_data=device_data,
            past_usage_patterns=past_usage_patterns_text
        )
        
        # Transform result to match expected backend response format
        response = transform_analysis_result(analysis_result, device_data)
        
        # Store usage patterns if it's an optimization request
        resource_type = analysis_result.get('resourceType', 'OTHER')
        category = analysis_result.get('queryCategory', 6)
        
        # Only store patterns for optimization requests (category 3) and pattern analysis (category 5)
        if category in [3, 5] and resource_type != 'OTHER':
            try:
                store_usage_patterns_new(device_data, db, analysis_result)
            except Exception as db_error:
                logger.error(f"[PowerGuard] Database error storing patterns: {str(db_error)}")
        
        return response
        
    except Exception as e:
        logger.error(f"[PowerGuard] Error in new prompt system: {str(e)}", exc_info=True)
        # Fallback to legacy system on error
        return analyze_with_legacy_system(device_data, db)

def analyze_with_legacy_system(device_data: Dict[str, Any], db: Session) -> Dict[str, Any]:
    """Original analysis system for backward compatibility"""
    logger.info(f"[PowerGuard] Using legacy analysis system")
    
    # Extract prompt if present  
    prompt = device_data.get("prompt", "").strip() if device_data.get("prompt") is not None else ""
    
    try:
        # Check if this is an information request
        info_request = False
        if prompt:
            info_request = is_information_request(prompt)
            logger.info(f"[PowerGuard] Prompt classified as {'information request' if info_request else 'optimization request'}")
        
        # Get device info for enhanced analysis if available
        device_info = device_data.get("deviceInfo", {})
        settings = device_data.get("settings", {})
        
        # Log additional device information if available
        if device_info:
            logger.debug(f"[PowerGuard] Analyzing data for {device_info.get('manufacturer', 'Unknown')} {device_info.get('model', 'Unknown')}, OS: {device_info.get('osVersion', 'Unknown')}")
        
        # Include device settings in strategy determination
        is_battery_optimization_enabled = settings.get("batteryOptimization", False) if settings else False
        is_data_saver_enabled = settings.get("dataSaver", False) if settings else False
        is_power_save_mode_enabled = settings.get("powerSaveMode", False) if settings else False
        
        # Log device settings
        if settings:
            logger.debug(f"[PowerGuard] Device settings - Battery Optimization: {is_battery_optimization_enabled}, Data Saver: {is_data_saver_enabled}, Power Save: {is_power_save_mode_enabled}")
        
        # Always determine the optimization strategy based on device data and prompt
        # even for information requests (we'll use it for insights)
        try:
            strategy = determine_strategy(device_data, prompt)
            logger.debug(f"[PowerGuard] Strategy determined successfully")
        except Exception as strategy_error:
            if "429" in str(strategy_error) or "rate limit" in str(strategy_error).lower():
                logger.error(f"[PowerGuard] Rate limit error in strategy determination: {str(strategy_error)}")
                raise Exception("429: Rate limit exceeded in strategy determination")
            logger.error(f"[PowerGuard] Error determining strategy: {str(strategy_error)}", exc_info=True)
            raise Exception(f"Error determining strategy: {str(strategy_error)}")
        
        # Enhance strategy with additional device settings
        strategy.update({
            "batteryOptimizationEnabled": is_battery_optimization_enabled,
            "dataSaverEnabled": is_data_saver_enabled,
            "powerSaveModeEnabled": is_power_save_mode_enabled,
            "deviceManufacturer": device_info.get("manufacturer", "") if device_info else "",
            "deviceModel": device_info.get("model", "") if device_info else "",
            "osVersion": device_info.get("osVersion", "") if device_info else ""
        })
        
        logger.debug(f"[PowerGuard] Determined strategy: {strategy}")
        
        # Generate insights first to check if it's a yes/no question
        try:
            insights = generate_insights(strategy, device_data, info_request, prompt)
            logger.debug(f"[PowerGuard] Generated {len(insights)} insights")
        except Exception as insights_error:
            if "429" in str(insights_error) or "rate limit" in str(insights_error).lower():
                logger.error(f"[PowerGuard] Rate limit error in insights generation: {str(insights_error)}")
                raise Exception("429: Rate limit exceeded in insights generation")
            logger.error(f"[PowerGuard] Error generating insights: {str(insights_error)}", exc_info=True)
            raise Exception(f"Error generating insights: {str(insights_error)}")
        
        # Check if this is a yes/no question by looking at the first insight type
        is_yes_no = insights and insights[0].get("type") == "YesNo"
        
        # Handle yes/no questions and information requests specifically
        actionables = []
        if is_yes_no or info_request:
            # Yes/no questions and information requests should never generate actionables
            actionables = []
            
            # For information requests, set insights to match the query focus
            strategy["show_battery_savings"] = False  # Don't show savings for info requests
            strategy["show_data_savings"] = False
        else:
            # Generate actionables for optimization requests
            try:
                actionables = generate_actionables(strategy, device_data)
                logger.debug(f"[PowerGuard] Generated {len(actionables)} actionables")
            except Exception as actionables_error:
                if "429" in str(actionables_error) or "rate limit" in str(actionables_error).lower():
                    logger.error(f"[PowerGuard] Rate limit error in actionables generation: {str(actionables_error)}")
                    raise Exception("429: Rate limit exceeded in actionables generation")
                logger.error(f"[PowerGuard] Error generating actionables: {str(actionables_error)}", exc_info=True)
                raise Exception(f"Error generating actionables: {str(actionables_error)}")
        
        # Calculate estimated savings once - for consistency between insights and response
        savings = {
            "batteryMinutes": 0,
            "dataMB": 0
        }
        
        # Only calculate savings for optimization requests that are not yes/no questions
        if not (info_request or is_yes_no) and (strategy["show_battery_savings"] or strategy["show_data_savings"]):
            try:
                from app.utils.strategy_analyzer import calculate_savings
                savings = calculate_savings(strategy, strategy["critical_apps"])
                logger.debug(f"[PowerGuard] Calculated savings: battery={savings['batteryMinutes']}min, data={savings['dataMB']}MB")
                
                # Store the savings directly in the strategy for insights to use
                strategy["calculated_savings"] = savings
            except Exception as savings_error:
                logger.error(f"[PowerGuard] Error calculating savings: {str(savings_error)}", exc_info=True)
                # Don't fail the whole request, just log and continue with zero savings
        
        # If no insights were generated (unlikely), add a fallback message
        if not insights:
            if info_request:
                # Fallback for information requests
                insights = [{
                    "type": "Information",
                    "title": "App Usage Information",
                    "description": "I don't have enough data to provide detailed usage information. Please check your device settings for more accurate usage statistics.",
                    "severity": "info"
                }]
            else:
                # Fallback for optimization requests
                insights = [{
                    "type": "Default",
                    "title": "Default Insight",
                    "description": "No specific insights available for optimization.",
                    "severity": "low"
                }]
        
        # If no actionables were generated for an optimization request (and not a yes/no question)
        if not (info_request or is_yes_no) and not actionables:
            actionables = [{
                "id": f"default-{int(time.time())}",
                "type": "OPTIMIZE_BATTERY",
                "packageName": "system",
                "description": "Apply default battery optimization",
                "reason": "General optimization",
                "newMode": "optimized",
                "parameters": {}
            }]
        
        try:
            battery_score = calculate_battery_score(device_data)
            data_score = calculate_data_score(device_data)
            performance_score = calculate_performance_score(device_data)
        except Exception as score_error:
            logger.error(f"[PowerGuard] Error calculating scores: {str(score_error)}", exc_info=True)
            battery_score = 50.0  # Default scores if calculation fails
            data_score = 50.0
            performance_score = 50.0
        
        # Construct the response - using the previously calculated savings
        response = {
            "id": f"gen_{int(datetime.now().timestamp())}",
            "success": True,
            "timestamp": int(datetime.now().timestamp()),
            "message": "Analysis completed successfully",
            "responseType": "information" if (info_request or is_yes_no) else "optimization",
            "actionable": actionables,
            "insights": insights,
            "batteryScore": battery_score,
            "dataScore": data_score,
            "performanceScore": performance_score,
            "estimatedSavings": savings
        }
        
        # Store device usage patterns in database
        if not (info_request or is_yes_no):
            try:
                store_usage_patterns(device_data, db, strategy)
            except Exception as db_error:
                logger.error(f"[PowerGuard] Database error storing usage patterns: {str(db_error)}")
                # Don't fail the whole request due to DB error
        
        return response
        
    except Exception as e:
        error_message = str(e)
        logger.error(f"[PowerGuard] Error analyzing device data: {error_message}", exc_info=True)
        
        # Customize error message based on type
        if "rate limit" in error_message.lower() or "429" in error_message:
            friendly_message = "Service is currently experiencing high demand. Please try again in a few moments."
            error_type = "RateLimit"
        elif "timeout" in error_message.lower():
            friendly_message = "Analysis took too long to complete. Please try again with simplified data."
            error_type = "Timeout"
        else:
            friendly_message = f"An error occurred while analyzing your device data: {error_message}"
            error_type = "General"
        
        # Return error response with a general insight
        return {
            "id": f"error_{int(datetime.now().timestamp())}",
            "success": False,
            "timestamp": int(datetime.now().timestamp()),
            "message": "Analysis failed",
            "responseType": "error",
            "actionable": [],
            "insights": [{
                "type": error_type,
                "title": "Error Analyzing Device Data",
                "description": friendly_message,
                "severity": "high"
            }],
            "batteryScore": 50.0,  # Default scores for error cases
            "dataScore": 50.0,
            "performanceScore": 50.0,
            "estimatedSavings": {
                "batteryMinutes": 0,
                "dataMB": 0
            }
        }

def store_usage_patterns(device_data: Dict[str, Any], db: Session, strategy: Dict[str, Any]) -> None:
    """Store device usage patterns in the database"""
    try:
        device_id = device_data.get("deviceId")
        if not device_id:
            logger.warning("[PowerGuard] Cannot store patterns: Missing device ID")
            return
        
        # Get app data from device_data
        apps = device_data.get("apps", [])
        timestamp = int(datetime.now().timestamp())
        
        for app in apps:
            package_name = app.get("packageName")
            battery_usage = app.get("batteryUsage", 0)
            
            # Handle dataUsage as a dictionary object
            data_usage_obj = app.get("dataUsage", {})
            # Calculate total data usage by adding foreground and background
            total_data_usage = 0
            if isinstance(data_usage_obj, dict):
                foreground_data = data_usage_obj.get("foreground", 0)
                background_data = data_usage_obj.get("background", 0)
                total_data_usage = foreground_data + background_data
            
            foreground_time = app.get("foregroundTime", 0)
            
            if not package_name:
                continue
            
            # Generate a pattern description based on usage
            pattern = generate_usage_pattern(
                package_name,
                battery_usage,
                total_data_usage,
                foreground_time,
                strategy
            )
            
            # Check if this pattern exists in the database
            existing = db.query(UsagePattern).filter(
                UsagePattern.deviceId == device_id,
                UsagePattern.packageName == package_name
            ).first()
            
            if existing:
                # Update existing pattern
                existing.pattern = pattern
                existing.timestamp = timestamp
            else:
                # Create new pattern
                new_pattern = UsagePattern(
                    deviceId=device_id,
                    packageName=package_name,
                    pattern=pattern,
                    timestamp=timestamp
                )
                db.add(new_pattern)
            
        # Commit changes
        db.commit()
        logger.info(f"[PowerGuard] Stored usage patterns for {len(apps)} apps")
    
    except Exception as e:
        logger.error(f"[PowerGuard] Error storing usage patterns: {str(e)}", exc_info=True)
        db.rollback()

def generate_usage_pattern(
    package_name: str,
    battery_usage: float,
    data_usage: float,
    foreground_time: int,
    strategy: Dict[str, Any]
) -> str:
    """Generate a usage pattern description based on app usage"""
    patterns = []
    
    # Battery usage patterns - handle None values for battery_usage
    if battery_usage is not None:
        if battery_usage > 20:
            patterns.append("Very high battery usage")
        elif battery_usage > 10:
            patterns.append("High battery usage")
        elif battery_usage > 5:
            patterns.append("Moderate battery usage")
    
    # Data usage patterns - handle None values for data_usage
    if data_usage is not None:
        if data_usage > 500:
            patterns.append("Very high data usage")
        elif data_usage > 200:
            patterns.append("High data usage")
        elif data_usage > 50:
            patterns.append("Moderate data usage")
    
    # Foreground time patterns - handle None values for foreground_time
    if foreground_time is not None:
        if foreground_time > 3600:  # More than 1 hour
            patterns.append("Frequently used in foreground")
        elif foreground_time > 1800:  # More than 30 minutes
            patterns.append("Moderately used in foreground")
        elif foreground_time < 300:  # Less than 5 minutes
            patterns.append("Rarely used in foreground")
    
    # Check if it's a critical app
    if package_name in strategy.get("critical_apps", []):
        patterns.append("Critical app for user")
    
    if not patterns:
        return "Normal usage pattern"
    
    return "; ".join(patterns)

def calculate_battery_score(device_data: Dict[str, Any]) -> int:
    """Calculate a battery health score from device data"""
    try:
        battery = device_data.get("battery", {})
        battery_level = battery.get("level", 50)  # Default 50%
        battery_health = battery.get("health", 2)  # Default is 2 (GOOD)
        is_charging = battery.get("isCharging", False)
        temperature = battery.get("temperature", 30)  # Default 30°C
        
        # Settings from device if available
        settings = device_data.get("settings", {})
        power_save_mode = settings.get("powerSaveMode", False) if settings else False
        battery_optimization = settings.get("batteryOptimization", False) if settings else False
        
        # Calculate base score based on battery level and health
        base_score = min(100, battery_level + 40)  # Level-based baseline
        
        # Adjust based on health (health is often an enum: 2=GOOD, lower=worse, higher=better)
        health_adj = 0
        if battery_health < 2:  # POOR, DEAD, etc.
            health_adj = -20
        elif battery_health > 2:  # EXCELLENT, etc.
            health_adj = 10
            
        # Temperature adjustment (penalize for high temperature)
        temp_adj = 0
        if temperature > 40:
            temp_adj = -15
        elif temperature > 35:
            temp_adj = -5
            
        # Settings adjustment
        settings_adj = 0
        if power_save_mode:
            settings_adj += 10
        if battery_optimization:
            settings_adj += 5
            
        # Charging bonus
        charging_adj = 5 if is_charging else 0
        
        # Calculate final score
        score = base_score + health_adj + temp_adj + settings_adj + charging_adj
        
        # Ensure score is between 0-100
        return max(0, min(100, score))
    except Exception as e:
        logger.error(f"Error calculating battery score: {str(e)}")
        return 50  # Default fallback score

def calculate_data_score(device_data: Dict[str, Any]) -> int:
    """Calculate a data usage efficiency score from device data"""
    try:
        network = device_data.get("network", {})
        data_usage = network.get("dataUsage", {})
        background_usage = data_usage.get("background", 0)
        foreground_usage = data_usage.get("foreground", 0)
        network_type = network.get("type", "").lower()
        is_roaming = network.get("isRoaming", False)
        
        # Settings from device if available
        settings = device_data.get("settings", {})
        data_saver = settings.get("dataSaver", False) if settings else False
        auto_sync = settings.get("autoSync", True) if settings else True
        
        # Calculate total data usage and ratio
        total_usage = background_usage + foreground_usage
        
        # Base score starting point
        base_score = 80
        
        # If no data usage, give high score 
        if total_usage == 0:
            return 90
        
        # Adjust for background ratio
        bg_ratio = background_usage / total_usage if total_usage > 0 else 0
        bg_adj = 0
        if bg_ratio > 0.7:
            bg_adj = -20  # High background usage is inefficient
        elif bg_ratio > 0.5:
            bg_adj = -10
        elif bg_ratio < 0.3:
            bg_adj = +10  # Low background usage is efficient
            
        # Network type adjustment
        network_adj = 0
        if network_type == "wifi":
            network_adj = 15  # WiFi is more efficient for data
        elif network_type == "cellular" and is_roaming:
            network_adj = -20  # Roaming is expensive
            
        # Settings adjustment
        settings_adj = 0
        if data_saver:
            settings_adj += 15
        if not auto_sync:
            settings_adj += 5
            
        # Calculate final score
        score = base_score + bg_adj + network_adj + settings_adj
        
        # Ensure score is between 0-100
        return max(0, min(100, score))
    except Exception as e:
        logger.error(f"Error calculating data score: {str(e)}")
        return 50  # Default fallback score

def calculate_performance_score(device_data: Dict[str, Any]) -> int:
    """Calculate a general performance score from device data"""
    try:
        memory = device_data.get("memory", {})
        total_ram = memory.get("totalRam", 0)
        available_ram = memory.get("availableRam", 0)
        low_memory = memory.get("lowMemory", False)
        
        # Get CPU info if available
        cpu = device_data.get("cpu", {})
        cpu_usage = cpu.get("usage")  # This might be None due to -1 values in Android
        
        # Apps info
        apps = device_data.get("apps", [])
        app_count = len(apps)
        crash_count = sum(app.get("crashes", 0) for app in apps)
        
        # Base score
        base_score = 70
        
        # Memory adjustment
        memory_adj = 0
        if total_ram > 0:
            # Calculate free memory percentage
            free_memory_percent = (available_ram / total_ram) * 100 if total_ram > 0 else 0
            
            if free_memory_percent < 15:
                memory_adj = -25
            elif free_memory_percent < 30:
                memory_adj = -15
            elif free_memory_percent > 60:
                memory_adj = +15
                
        # Low memory flag is critical
        if low_memory:
            memory_adj -= 20
            
        # CPU usage adjustment
        cpu_adj = 0
        if cpu_usage is not None:  # Only if we have valid CPU data
            if cpu_usage > 70:
                cpu_adj = -15
            elif cpu_usage < 30:
                cpu_adj = +10
                
        # Crashes adjustment
        crash_adj = 0
        if crash_count > 3:
            crash_adj = -20
        elif crash_count > 0:
            crash_adj = -10
            
        # Calculate final score
        score = base_score + memory_adj + cpu_adj + crash_adj
        
        # Ensure score is between 0-100
        return max(0, min(100, score))
    except Exception as e:
        logger.error(f"Error calculating performance score: {str(e)}")
        return 50  # Default fallback score


# New helper functions for the Android app-style prompt system

def format_historical_patterns(historical_patterns: Dict[str, str]) -> str:
    """Format historical patterns for use in prompts."""
    if not historical_patterns:
        return "No historical usage patterns available."
    
    pattern_lines = []
    for package_name, pattern in historical_patterns.items():
        pattern_lines.append(f"- {package_name}: {pattern}")
    
    return "\n".join(pattern_lines)

def transform_analysis_result(analysis_result: Dict[str, Any], device_data: Dict[str, Any]) -> Dict[str, Any]:
    """Transform new prompt system result to match expected backend response format."""
    
    # Map new format to legacy format
    legacy_actionables = []
    for actionable in analysis_result.get("actionable", []):
        legacy_actionable = {
            "id": f"action_{int(datetime.now().timestamp())}_{len(legacy_actionables)}",
            "type": actionable.get("type", "").upper(),
            "description": actionable.get("description", ""),
            "parameters": actionable.get("parameters", {}),
            "reason": f"Based on {analysis_result.get('resourceType', 'resource')} analysis"
        }
        
        # Add package name and newMode if available in parameters
        params = actionable.get("parameters", {})
        if "packageName" in params:
            legacy_actionable["packageName"] = params["packageName"]
        if "newMode" in params:
            legacy_actionable["newMode"] = params["newMode"]
        
        legacy_actionables.append(legacy_actionable)
    
    # Map insights to legacy format
    legacy_insights = []
    for insight in analysis_result.get("insights", []):
        legacy_insight = {
            "type": insight.get("type", "General"),
            "title": insight.get("title", ""),
            "description": insight.get("description", ""),
            "severity": insight.get("severity", "MEDIUM").lower()
        }
        legacy_insights.append(legacy_insight)
    
    # Calculate estimated savings based on actionables and resource type
    estimated_savings = calculate_estimated_savings(
        analysis_result.get("resourceType", "OTHER"),
        legacy_actionables
    )
    
    # Determine response type
    category = analysis_result.get("queryCategory", 6)
    resource_type = analysis_result.get("resourceType", "OTHER")
    
    if category in [1, 2]:  # Information or predictive queries
        response_type = "information"
    elif category == 6:  # Invalid query
        response_type = "error"
    else:
        response_type = "optimization"
    
    return {
        "id": f"gen_{int(datetime.now().timestamp())}",
        "success": True,
        "timestamp": int(datetime.now().timestamp()),
        "message": "Analysis completed successfully",
        "responseType": response_type,
        "actionable": legacy_actionables,
        "insights": legacy_insights,
        "batteryScore": analysis_result.get("batteryScore", 50.0),
        "dataScore": analysis_result.get("dataScore", 50.0), 
        "performanceScore": analysis_result.get("performanceScore", 50.0),
        "estimatedSavings": estimated_savings,
        "processing_metadata": analysis_result.get("processing_metadata", {})
    }

def calculate_estimated_savings(resource_type: str, actionables: List[Dict[str, Any]]) -> Dict[str, float]:
    """Calculate estimated savings based on resource type and actionables."""
    savings = {
        "batteryMinutes": 0.0,
        "dataMB": 0.0
    }
    
    # Base savings per actionable type
    battery_savings_per_action = {
        "SET_STANDBY_BUCKET": 15.0,
        "KILL_APP": 25.0,
        "MANAGE_WAKE_LOCKS": 20.0,
        "THROTTLE_CPU_USAGE": 10.0
    }
    
    data_savings_per_action = {
        "RESTRICT_BACKGROUND_DATA": 30.0,
        "SET_STANDBY_BUCKET": 10.0,
        "KILL_APP": 15.0
    }
    
    # Calculate savings based on actionables
    for actionable in actionables:
        action_type = actionable.get("type", "")
        
        if resource_type in ["BATTERY", "OTHER"]:
            if action_type in battery_savings_per_action:
                savings["batteryMinutes"] += battery_savings_per_action[action_type]
        
        if resource_type in ["DATA", "OTHER"]:
            if action_type in data_savings_per_action:
                savings["dataMB"] += data_savings_per_action[action_type]
    
    # Apply resource-specific multipliers
    if resource_type == "BATTERY":
        savings["batteryMinutes"] *= 1.5  # Focus multiplier
    elif resource_type == "DATA":
        savings["dataMB"] *= 1.5  # Focus multiplier
    
    return savings

def store_usage_patterns_new(device_data: Dict[str, Any], db: Session, analysis_result: Dict[str, Any]) -> None:
    """Store usage patterns based on new analysis result."""
    try:
        device_id = device_data.get("deviceId")
        if not device_id:
            logger.warning("[PowerGuard] Cannot store patterns: Missing device ID")
            return
        
        # Create usage pattern based on analysis
        resource_type = analysis_result.get("resourceType", "OTHER")
        category = analysis_result.get("queryCategory", 6)
        timestamp = int(datetime.now().timestamp())
        
        # Store a general usage pattern for this analysis
        pattern_description = f"Query analysis: {resource_type} optimization, category {category}"
        
        # Check if general pattern exists
        existing = db.query(UsagePattern).filter(
            UsagePattern.deviceId == device_id,
            UsagePattern.packageName == "system_analysis"
        ).first()
        
        if existing:
            existing.pattern = pattern_description
            existing.timestamp = timestamp
        else:
            new_pattern = UsagePattern(
                deviceId=device_id,
                packageName="system_analysis",
                pattern=pattern_description,
                timestamp=timestamp
            )
            db.add(new_pattern)
        
        db.commit()
        logger.debug(f"[PowerGuard] Stored new analysis pattern for device {device_id}")
        
    except Exception as e:
<<<<<<< HEAD
        logger.error(f"[PowerGuard] Error in format_apps: {str(e)}")
        return "Error formatting app data.\n"

# New helper functions for the Android app-style prompt system

def format_historical_patterns(historical_patterns: Dict[str, str]) -> str:
    """Format historical patterns for use in prompts."""
    if not historical_patterns:
        return "No historical usage patterns available."
    
    pattern_lines = []
    for package_name, pattern in historical_patterns.items():
        pattern_lines.append(f"- {package_name}: {pattern}")
    
    return "\n".join(pattern_lines)

def transform_analysis_result(analysis_result: Dict[str, Any], device_data: Dict[str, Any]) -> Dict[str, Any]:
    """Transform new prompt system result to match expected backend response format."""
    
    # Map new format to legacy format
    legacy_actionables = []
    for actionable in analysis_result.get("actionable", []):
        legacy_actionable = {
            "id": f"action_{int(datetime.now().timestamp())}_{len(legacy_actionables)}",
            "type": actionable.get("type", "").upper(),
            "description": actionable.get("description", ""),
            "parameters": actionable.get("parameters", {}),
            "reason": f"Based on {analysis_result.get('resourceType', 'resource')} analysis"
        }
        
        # Add package name and newMode if available in parameters
        params = actionable.get("parameters", {})
        if "packageName" in params:
            legacy_actionable["packageName"] = params["packageName"]
        if "newMode" in params:
            legacy_actionable["newMode"] = params["newMode"]
        
        legacy_actionables.append(legacy_actionable)
    
    # Map insights to legacy format
    legacy_insights = []
    for insight in analysis_result.get("insights", []):
        legacy_insight = {
            "type": insight.get("type", "General"),
            "title": insight.get("title", ""),
            "description": insight.get("description", ""),
            "severity": insight.get("severity", "MEDIUM").lower()
        }
        legacy_insights.append(legacy_insight)
    
    # Calculate estimated savings based on actionables and resource type
    estimated_savings = calculate_estimated_savings(
        analysis_result.get("resourceType", "OTHER"),
        legacy_actionables
    )
    
    # Determine response type
    category = analysis_result.get("queryCategory", 6)
    resource_type = analysis_result.get("resourceType", "OTHER")
    
    if category in [1, 2]:  # Information or predictive queries
        response_type = "information"
    elif category == 6:  # Invalid query
        response_type = "error"
    else:
        response_type = "optimization"
    
    return {
        "id": f"gen_{int(datetime.now().timestamp())}",
        "success": True,
        "timestamp": int(datetime.now().timestamp()),
        "message": "Analysis completed successfully",
        "responseType": response_type,
        "actionable": legacy_actionables,
        "insights": legacy_insights,
        "batteryScore": analysis_result.get("batteryScore", 50.0),
        "dataScore": analysis_result.get("dataScore", 50.0), 
        "performanceScore": analysis_result.get("performanceScore", 50.0),
        "estimatedSavings": estimated_savings,
        "processing_metadata": analysis_result.get("processing_metadata", {})
    }

def calculate_estimated_savings(resource_type: str, actionables: List[Dict[str, Any]]) -> Dict[str, float]:
    """Calculate estimated savings based on resource type and actionables."""
    savings = {
        "batteryMinutes": 0.0,
        "dataMB": 0.0
    }
    
    # Base savings per actionable type
    battery_savings_per_action = {
        "SET_STANDBY_BUCKET": 15.0,
        "KILL_APP": 25.0,
        "MANAGE_WAKE_LOCKS": 20.0,
        "THROTTLE_CPU_USAGE": 10.0
    }
    
    data_savings_per_action = {
        "RESTRICT_BACKGROUND_DATA": 30.0,
        "SET_STANDBY_BUCKET": 10.0,
        "KILL_APP": 15.0
    }
    
    # Calculate savings based on actionables
    for actionable in actionables:
        action_type = actionable.get("type", "")
        
        if resource_type in ["BATTERY", "OTHER"]:
            if action_type in battery_savings_per_action:
                savings["batteryMinutes"] += battery_savings_per_action[action_type]
        
        if resource_type in ["DATA", "OTHER"]:
            if action_type in data_savings_per_action:
                savings["dataMB"] += data_savings_per_action[action_type]
    
    # Apply resource-specific multipliers
    if resource_type == "BATTERY":
        savings["batteryMinutes"] *= 1.5  # Focus multiplier
    elif resource_type == "DATA":
        savings["dataMB"] *= 1.5  # Focus multiplier
    
    return savings

def store_usage_patterns_new(device_data: Dict[str, Any], db: Session, analysis_result: Dict[str, Any]) -> None:
    """Store usage patterns based on new analysis result."""
    try:
        device_id = device_data.get("deviceId")
        if not device_id:
            logger.warning("[PowerGuard] Cannot store patterns: Missing device ID")
            return
        
        # Create usage pattern based on analysis
        resource_type = analysis_result.get("resourceType", "OTHER")
        category = analysis_result.get("queryCategory", 6)
        timestamp = int(datetime.now().timestamp())
        
        # Store a general usage pattern for this analysis
        pattern_description = f"Query analysis: {resource_type} optimization, category {category}"
        
        # Check if general pattern exists
        existing = db.query(UsagePattern).filter(
            UsagePattern.deviceId == device_id,
            UsagePattern.packageName == "system_analysis"
        ).first()
        
        if existing:
            existing.pattern = pattern_description
            existing.timestamp = timestamp
        else:
            new_pattern = UsagePattern(
                deviceId=device_id,
                packageName="system_analysis",
                pattern=pattern_description,
                timestamp=timestamp
            )
            db.add(new_pattern)
        
        db.commit()
        logger.debug(f"[PowerGuard] Stored new analysis pattern for device {device_id}")
        
    except Exception as e:
=======
>>>>>>> f5a566f5
        logger.error(f"[PowerGuard] Error storing new usage patterns: {str(e)}", exc_info=True)
        db.rollback()<|MERGE_RESOLUTION|>--- conflicted
+++ resolved
@@ -761,169 +761,5 @@
         logger.debug(f"[PowerGuard] Stored new analysis pattern for device {device_id}")
         
     except Exception as e:
-<<<<<<< HEAD
-        logger.error(f"[PowerGuard] Error in format_apps: {str(e)}")
-        return "Error formatting app data.\n"
-
-# New helper functions for the Android app-style prompt system
-
-def format_historical_patterns(historical_patterns: Dict[str, str]) -> str:
-    """Format historical patterns for use in prompts."""
-    if not historical_patterns:
-        return "No historical usage patterns available."
-    
-    pattern_lines = []
-    for package_name, pattern in historical_patterns.items():
-        pattern_lines.append(f"- {package_name}: {pattern}")
-    
-    return "\n".join(pattern_lines)
-
-def transform_analysis_result(analysis_result: Dict[str, Any], device_data: Dict[str, Any]) -> Dict[str, Any]:
-    """Transform new prompt system result to match expected backend response format."""
-    
-    # Map new format to legacy format
-    legacy_actionables = []
-    for actionable in analysis_result.get("actionable", []):
-        legacy_actionable = {
-            "id": f"action_{int(datetime.now().timestamp())}_{len(legacy_actionables)}",
-            "type": actionable.get("type", "").upper(),
-            "description": actionable.get("description", ""),
-            "parameters": actionable.get("parameters", {}),
-            "reason": f"Based on {analysis_result.get('resourceType', 'resource')} analysis"
-        }
-        
-        # Add package name and newMode if available in parameters
-        params = actionable.get("parameters", {})
-        if "packageName" in params:
-            legacy_actionable["packageName"] = params["packageName"]
-        if "newMode" in params:
-            legacy_actionable["newMode"] = params["newMode"]
-        
-        legacy_actionables.append(legacy_actionable)
-    
-    # Map insights to legacy format
-    legacy_insights = []
-    for insight in analysis_result.get("insights", []):
-        legacy_insight = {
-            "type": insight.get("type", "General"),
-            "title": insight.get("title", ""),
-            "description": insight.get("description", ""),
-            "severity": insight.get("severity", "MEDIUM").lower()
-        }
-        legacy_insights.append(legacy_insight)
-    
-    # Calculate estimated savings based on actionables and resource type
-    estimated_savings = calculate_estimated_savings(
-        analysis_result.get("resourceType", "OTHER"),
-        legacy_actionables
-    )
-    
-    # Determine response type
-    category = analysis_result.get("queryCategory", 6)
-    resource_type = analysis_result.get("resourceType", "OTHER")
-    
-    if category in [1, 2]:  # Information or predictive queries
-        response_type = "information"
-    elif category == 6:  # Invalid query
-        response_type = "error"
-    else:
-        response_type = "optimization"
-    
-    return {
-        "id": f"gen_{int(datetime.now().timestamp())}",
-        "success": True,
-        "timestamp": int(datetime.now().timestamp()),
-        "message": "Analysis completed successfully",
-        "responseType": response_type,
-        "actionable": legacy_actionables,
-        "insights": legacy_insights,
-        "batteryScore": analysis_result.get("batteryScore", 50.0),
-        "dataScore": analysis_result.get("dataScore", 50.0), 
-        "performanceScore": analysis_result.get("performanceScore", 50.0),
-        "estimatedSavings": estimated_savings,
-        "processing_metadata": analysis_result.get("processing_metadata", {})
-    }
-
-def calculate_estimated_savings(resource_type: str, actionables: List[Dict[str, Any]]) -> Dict[str, float]:
-    """Calculate estimated savings based on resource type and actionables."""
-    savings = {
-        "batteryMinutes": 0.0,
-        "dataMB": 0.0
-    }
-    
-    # Base savings per actionable type
-    battery_savings_per_action = {
-        "SET_STANDBY_BUCKET": 15.0,
-        "KILL_APP": 25.0,
-        "MANAGE_WAKE_LOCKS": 20.0,
-        "THROTTLE_CPU_USAGE": 10.0
-    }
-    
-    data_savings_per_action = {
-        "RESTRICT_BACKGROUND_DATA": 30.0,
-        "SET_STANDBY_BUCKET": 10.0,
-        "KILL_APP": 15.0
-    }
-    
-    # Calculate savings based on actionables
-    for actionable in actionables:
-        action_type = actionable.get("type", "")
-        
-        if resource_type in ["BATTERY", "OTHER"]:
-            if action_type in battery_savings_per_action:
-                savings["batteryMinutes"] += battery_savings_per_action[action_type]
-        
-        if resource_type in ["DATA", "OTHER"]:
-            if action_type in data_savings_per_action:
-                savings["dataMB"] += data_savings_per_action[action_type]
-    
-    # Apply resource-specific multipliers
-    if resource_type == "BATTERY":
-        savings["batteryMinutes"] *= 1.5  # Focus multiplier
-    elif resource_type == "DATA":
-        savings["dataMB"] *= 1.5  # Focus multiplier
-    
-    return savings
-
-def store_usage_patterns_new(device_data: Dict[str, Any], db: Session, analysis_result: Dict[str, Any]) -> None:
-    """Store usage patterns based on new analysis result."""
-    try:
-        device_id = device_data.get("deviceId")
-        if not device_id:
-            logger.warning("[PowerGuard] Cannot store patterns: Missing device ID")
-            return
-        
-        # Create usage pattern based on analysis
-        resource_type = analysis_result.get("resourceType", "OTHER")
-        category = analysis_result.get("queryCategory", 6)
-        timestamp = int(datetime.now().timestamp())
-        
-        # Store a general usage pattern for this analysis
-        pattern_description = f"Query analysis: {resource_type} optimization, category {category}"
-        
-        # Check if general pattern exists
-        existing = db.query(UsagePattern).filter(
-            UsagePattern.deviceId == device_id,
-            UsagePattern.packageName == "system_analysis"
-        ).first()
-        
-        if existing:
-            existing.pattern = pattern_description
-            existing.timestamp = timestamp
-        else:
-            new_pattern = UsagePattern(
-                deviceId=device_id,
-                packageName="system_analysis",
-                pattern=pattern_description,
-                timestamp=timestamp
-            )
-            db.add(new_pattern)
-        
-        db.commit()
-        logger.debug(f"[PowerGuard] Stored new analysis pattern for device {device_id}")
-        
-    except Exception as e:
-=======
->>>>>>> f5a566f5
         logger.error(f"[PowerGuard] Error storing new usage patterns: {str(e)}", exc_info=True)
         db.rollback()